import os
import glob
import yaml
### snakemake_workflows initialization ########################################
maindir = os.path.dirname(os.path.dirname(workflow.basedir))
#workflow_rscripts=os.path.join(maindir, "shared", "rscripts")

## some internal functions  ###################################################
def load_configfile(configfile):
   with open(configfile, "r") as f:
       config = yaml.load(f, Loader=yaml.FullLoader)
   return(config)

def set_condaEnv():
    return{'CONDA_SHARED_ENV': 'env.yaml',
            'CONDA_BUS_ENV' : 'bus_env.yaml'}

def get_sample_names(infiles, ext, reads):
    """
    Get sample names without file extensions
    """
    s = set()
    lext = len(ext)
    l0 = len(reads[0])
    l1 = len(reads[1])
    for x in infiles:
        x = os.path.basename(x)[:-lext]
        if x.endswith(reads[0]):
            x = x[:-l0]
        elif x.endswith(reads[1]):
            x = x[:-l1]
        else:
            continue
        s.add(x)
    return sorted(list(s))

# update envs
globals().update(set_condaEnv())
# load config file
globals().update(load_configfile(workflow.overwrite_configfiles[0]))

## load samples
infiles = sorted(glob.glob(os.path.join(indir, '*'+ext)))
samples = get_sample_names(infiles,ext,reads)

### include modules of other snakefiles ########################################
################################################################################
include: os.path.join(workflow.basedir, "rules", "fastq.snakefile")
include: os.path.join(workflow.basedir, "rules", "idx_count.snakefile")
include: os.path.join(workflow.basedir, "rules", "tcc_clustering.snakefile")
include: os.path.join(workflow.basedir, "rules", "velocity.snakefile")

### conditional/optional rules #################################################
################################################################################
def runTrimming(trim):
    if trim:
        file_list = [
        expand("FASTQ_trimmed/{sample}{read}.fastq.gz", sample = samples, read = reads),
        expand("FASTQ_trimmed/FastQC/{sample}{read}_fastqc.html", sample = samples, read = reads)
        ]
        return(file_list)
    else:
        return([])

def runVelocity():
    if velocity:
        file_list = [
<<<<<<< HEAD
        expand("velocity_quant/{sample}/output.correct.sort.bus", sample = samples),
        expand("velocity_quant/{sample}/spliced.bus", sample = samples),
        expand("velocity_quant/{sample}/unspliced.bus", sample = samples),
        expand("velocity_quant/{sample}/spliced_counts/spliced.mtx", sample = samples),
        expand("velocity_quant/{sample}/unspliced_counts/unspliced.mtx", sample = samples),
        "velocity_output/anndata.loom",
        "velocity_output/anndata_filtered.loom",
        "velocity_output/qc-metrics.csv",
        "velocity_output/velocity-grid_louvain.png"
        ]
=======
    "annotations/cDNA_introns.fa",
    "annotations/cDNA_introns.idx",
    expand("velocity_quant/{sample}/output.correct.sort.bus", sample = samples),
    expand("velocity_quant/{sample}/spliced.bus", sample = samples),
    expand("velocity_quant/{sample}/unspliced.bus", sample = samples),
    expand("velocity_quant/{sample}/geneCounts_spliced/output.mtx", sample = samples),
    expand("velocity_quant/{sample}/geneCounts_unspliced/output.mtx", sample = samples),
    "velocity_output/anndata.loom",
    "velocity_output/anndata_filtered.loom",
    "velocity_output/qc-metrics.csv",
    "velocity_output/velocity-grid_louvain.png"
    ]
>>>>>>> 53014a41
        return(file_list)
    else:
        return([])

def getIdx(idxOnly):
    file_list = [
    expand("FASTQ/FastQC/{sample}{read}_fastqc.html", sample = samples, read=reads),
    "annotations/cDNA_tx_to_capture.txt",
    "annotations/tr2g.tsv",
    "annotations/gtf.txdb",
    "annotations/cDNA.all.idx",
    "annotations/cDNA_introns.fa",
    "annotations/cDNA_introns.idx"
    ]
    if not idxOnly:
        file_list += [
        expand("transcripts_quant/{sample}/output.correct.sort.bus", sample = samples),
        expand("transcripts_quant/{sample}/eq_counts/output.mtx", sample = samples),
        expand("transcripts_quant/{sample}/gene_counts/output.mtx", sample = samples),
        expand("transcripts_quant/{sample}/output.txt", sample = samples),
        expand("transcripts_quant/{sample}/eq_counts/ECtoGene_map.txt", sample = samples),
        #"clustering_tcc/preprocessed.tsv",
        "clustering_tcc/cluster.mtx",
        "clustering_tcc/barcode_cluster.tsv",
        "clustering_tcc/var_cluster.tsv",
        "clustering_tcc/preprocessed.pdf",
        "clustering_tcc/clustering.pdf",
        "transcripts_quant/gene_merged.mtx",
        "transcripts_quant/barcodes_gene_merged.txt",
        "transcripts_quant/genes_gene_merged.txt",
        #"clustering_genes/preprocessed.tsv",
        "clustering_genes/cluster.mtx",
        "clustering_genes/var_cluster.tsv",
        "clustering_genes/barcode_cluster.tsv",
        "clustering_genes/preprocessed.pdf",
        "clustering_genes/clustering.pdf"
        ]
    return(file_list)
### main rule ##################################################################
################################################################################
localrules: FASTQ1, FASTQ2
rule all:
    input:
        runTrimming(trim),
<<<<<<< HEAD
        getIdx(idxOnly),
=======
        expand("FASTQ/FastQC/{sample}{read}_fastqc.html", sample = samples, read=reads),
        "annotations/cDNA_tx_to_capture.txt",
        "annotations/tr2g.tsv",
        #"annotations/gtf.txdb",
        "annotations/cDNA.idx",
        expand("transcripts_quant/{sample}/output.correct.sort.bus", sample = samples),
        expand("transcripts_quant/{sample}/eq_counts/output.mtx", sample = samples),
        expand("transcripts_quant/{sample}/gene_counts/output.mtx", sample = samples),
        expand("transcripts_quant/{sample}/output.txt", sample = samples),
        expand("transcripts_quant/{sample}/eq_counts/ec-to-gene.txt", sample = samples),
        "transcripts_quant/TCCs_filtered_merged.mtx",
        "transcripts_quant/ECs_filtered_merged.txt",
        "transcripts_quant/barcodes_merged.txt",
>>>>>>> 53014a41
        runVelocity()

### execute after workflow finished ############################################
################################################################################
onsuccess:
    if "verbose" in config and config["verbose"]:
        print("\n--- scRIA workflow finished successfully! --------------------------------\n")
onerror:
    print("\n !!! ERROR in scRIA workflow! !!!!!!!!!!!!!!!!!!!!!!!!!!!!!!\n")<|MERGE_RESOLUTION|>--- conflicted
+++ resolved
@@ -65,7 +65,6 @@
 def runVelocity():
     if velocity:
         file_list = [
-<<<<<<< HEAD
         expand("velocity_quant/{sample}/output.correct.sort.bus", sample = samples),
         expand("velocity_quant/{sample}/spliced.bus", sample = samples),
         expand("velocity_quant/{sample}/unspliced.bus", sample = samples),
@@ -76,20 +75,6 @@
         "velocity_output/qc-metrics.csv",
         "velocity_output/velocity-grid_louvain.png"
         ]
-=======
-    "annotations/cDNA_introns.fa",
-    "annotations/cDNA_introns.idx",
-    expand("velocity_quant/{sample}/output.correct.sort.bus", sample = samples),
-    expand("velocity_quant/{sample}/spliced.bus", sample = samples),
-    expand("velocity_quant/{sample}/unspliced.bus", sample = samples),
-    expand("velocity_quant/{sample}/geneCounts_spliced/output.mtx", sample = samples),
-    expand("velocity_quant/{sample}/geneCounts_unspliced/output.mtx", sample = samples),
-    "velocity_output/anndata.loom",
-    "velocity_output/anndata_filtered.loom",
-    "velocity_output/qc-metrics.csv",
-    "velocity_output/velocity-grid_louvain.png"
-    ]
->>>>>>> 53014a41
         return(file_list)
     else:
         return([])
@@ -134,23 +119,7 @@
 rule all:
     input:
         runTrimming(trim),
-<<<<<<< HEAD
         getIdx(idxOnly),
-=======
-        expand("FASTQ/FastQC/{sample}{read}_fastqc.html", sample = samples, read=reads),
-        "annotations/cDNA_tx_to_capture.txt",
-        "annotations/tr2g.tsv",
-        #"annotations/gtf.txdb",
-        "annotations/cDNA.idx",
-        expand("transcripts_quant/{sample}/output.correct.sort.bus", sample = samples),
-        expand("transcripts_quant/{sample}/eq_counts/output.mtx", sample = samples),
-        expand("transcripts_quant/{sample}/gene_counts/output.mtx", sample = samples),
-        expand("transcripts_quant/{sample}/output.txt", sample = samples),
-        expand("transcripts_quant/{sample}/eq_counts/ec-to-gene.txt", sample = samples),
-        "transcripts_quant/TCCs_filtered_merged.mtx",
-        "transcripts_quant/ECs_filtered_merged.txt",
-        "transcripts_quant/barcodes_merged.txt",
->>>>>>> 53014a41
         runVelocity()
 
 ### execute after workflow finished ############################################
