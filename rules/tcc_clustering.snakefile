--- conflicted
+++ resolved
@@ -66,8 +66,7 @@
     threads: 1
     conda: CONDA_SHARED_ENV
     shell:
-<<<<<<< HEAD
-        "Rscript {params.rscript} {params.mtxList} {params.ecToGeneList} {params.bcList} {params.samples} \
+        "Rscript {params.rscript} {params.mtxList} {params.ecToGeneList} {params.ecList} {params.bcList} {params.samples} {params.mergeBy} \
          {output.mtx} {output.ECmap} {output.bc} 2> {log} 2>&1"
 
 rule cluster_tcc:
@@ -131,8 +130,4 @@
     conda: CONDA_SHARED_ENV
     shell:
         "{params.clustering} -o {params.out_dir} -s {input.mtx} -b {input.bc} -v {input.genes} \
-        --cells 5 --count 50 --genes 5 --dispersity 0.5 --normalize 1e4 -g {col_groups} -ci 0 -hv > {log} 2>&1"
-=======
-        "Rscript {params.rscript} {params.mtxList} {params.ecToGeneList} {params.ecList} {params.bcList} {params.samples} {params.mergeBy} \
-         {output.mtx} {output.ECmap} {output.bc} 2> {log} 2>&1"
->>>>>>> 53014a41
+        --cells 5 --count 50 --genes 5 --dispersity 0.5 --normalize 1e4 -g {col_groups} -ci 0 -hv > {log} 2>&1"