### velocit indexing (prepare files)

<<<<<<< HEAD
if v_idx is None:
    rule velocity_index:
        input:
            "annotations/cDNA_introns.fa"
        output:
            "annotations/cDNA_introns.idx"
        params:
            kallisto = os.path.join(workflow.basedir, "tools", "kallisto")
        log:
            out = "logs/velocity_index.out",
            err = "logs/velocity_index.err"
        threads: 1
        conda: CONDA_SHARED_ENV
        shell: "{params.kallisto} index -i {output} -k 31 {input} > {log.out} 2> {log.err}"
elif v_idx is not None and os.path.isfile(v_idx):
    rule velocity_index_link:
        input: v_idx
        output: "annotations/cDNA_introns.idx"
        log:
            out = "logs/velocity_index.out",
            err = "logs/velocity_index.err"
        conda: CONDA_SHARED_ENV
        shell: "ln -s {input} {output} > {log.out} 2> {log.err}"
=======
rule velocity_index:
    input:
        "annotations/cDNA_introns.fa"
    output:
        "annotations/cDNA_introns.idx"
    log:
        out = "logs/velocity_index.out",
        err = "logs/velocity_index.err"
    threads: 1
    conda: CONDA_SHARED_ENV
    shell: "kallisto index -i {output} -k 31 {input} > {log.out} 2> {log.err}"
>>>>>>> 3f209637

### Velocity mapping (to combined cDNA-intron index)
rule velocity_map:
    input:
        R1 = "FASTQ_trimmed/{sample}"+reads[0]+".fastq.gz" if trim else "FASTQ/{sample}"+reads[0]+".fastq.gz",
        R2 = "FASTQ_trimmed/{sample}"+reads[1]+".fastq.gz" if trim else "FASTQ/{sample}"+reads[1]+".fastq.gz",
        idx = "annotations/cDNA_introns.idx"
    output:
        bus = "velocity_quant/{sample}/output.bus",
        matrix = "velocity_quant/{sample}/matrix.ec",
        transcripts = "velocity_quant/{sample}/transcripts.txt"
    params:
        outdir = "velocity_quant/{sample}",
        protocol = lambda wildcards: "0,6,14:0,0,6:1,0,0" if protocol == 'VASASeq' else protocol
    log:
        out = "logs/velocity_map.{sample}.out",
        err = "logs/velocity_map.{sample}.err"
    threads: 20
    conda: CONDA_SHARED_ENV
    shell:
        "kallisto bus -i {input.idx} -x {params.protocol} -t {threads} -o {params.outdir} {input.R1} {input.R2} > {log.out} 2> {log.err}"

rule velocyto_correct_sort:
    input:
        whitelist = "whitelist_barcodes.txt",
        busfile = "velocity_quant/{sample}/output.bus"
    output:
        "velocity_quant/{sample}/output.correct.sort.bus"
    params:
        outdir = 'velocity_quant/{sample}'
    log: "logs/correct_sort_velocyto_{sample}.out"
    threads: 10
    conda: CONDA_SHARED_ENV
    shell:
        """
        mkdir -p {params.outdir};
        bustools correct -w "{input.whitelist}" \
        -o {params.outdir}/output.correct.bus {input.busfile} > {log} 2>&1;
        bustools sort -t {threads} -o {output} {params.outdir}/output.correct.bus >> {log};
        rm {params.outdir}/output.correct.bus
        """
## bustools v 0.39.3
## for spliced counts, we subset the bus file to get the complement of the "introns" transcript set
rule spliced_capture:
    input:
        mtx = "velocity_quant/{sample}/matrix.ec",
        introns = "annotations/introns_tx_to_capture.txt",
        busfile = "velocity_quant/{sample}/output.correct.sort.bus",
        transcripts = "velocity_quant/{sample}/transcripts.txt"
    output: "velocity_quant/{sample}/spliced.bus"
    log: "logs/spliced_capture_{sample}.out"
    threads: 1
    conda: CONDA_SHARED_ENV
    shell:
        "bustools capture -s -x -o {output} -c {input.introns} \
        -e {input.mtx} -t {input.transcripts} {input.busfile} > {log} 2>&1"

## for unspliced counts, we subset the bus file to get the complement of the captured set from "cDNA" list
rule unspliced_capture:
    input:
        mtx = "velocity_quant/{sample}/matrix.ec",
        cdna = "annotations/cDNA_tx_to_capture.txt",
        busfile = "velocity_quant/{sample}/output.correct.sort.bus",
        transcripts = "velocity_quant/{sample}/transcripts.txt"
    output: "velocity_quant/{sample}/unspliced.bus"
    log: "logs/unspliced_capture_{sample}.out"
    threads: 1
    conda: CONDA_SHARED_ENV
    shell:
        "bustools capture -s -x -o {output} -c {input.cdna} \
        -e {input.mtx} -t {input.transcripts} {input.busfile} > {log} 2>&1"

rule spliced_counts:
    input:
        t2g = "annotations/tr2g.tsv",
        ec = "velocity_quant/{sample}/matrix.ec",
        bus = "velocity_quant/{sample}/spliced.bus",
        transcripts = "velocity_quant/{sample}/transcripts.txt"
    output: "velocity_quant/{sample}/spliced_counts/spliced.mtx"
    params:
        prefix = "velocity_quant/{sample}/spliced_counts/spliced"
    log: "logs/spliced_counts_{sample}.out"
    threads: 1
    conda: CONDA_SHARED_ENV
    shell:
        "bustools count -o {params.prefix} -g {input.t2g} -e {input.ec} \
        -t {input.transcripts} --genecounts {input.bus} > {log} 2>&1"


rule unspliced_counts:
    input:
        t2g = "annotations/tr2g.tsv",
        ec = "velocity_quant/{sample}/matrix.ec",
        bus = "velocity_quant/{sample}/unspliced.bus",
        transcripts = "velocity_quant/{sample}/transcripts.txt"
    output: "velocity_quant/{sample}/unspliced_counts/unspliced.mtx"
    params:
        prefix = "velocity_quant/{sample}/unspliced_counts/unspliced"
    log: "logs/unspliced_counts_{sample}.out"
    threads: 1
    conda: CONDA_SHARED_ENV
    shell:
        "bustools count -o {params.prefix} -g {input.t2g} -e {input.ec} \
        -t {input.transcripts} --genecounts {input.bus} > {log} 2>&1"

rule velocyto:
    input:
        unspliced = expand("velocity_quant/{sample}/unspliced_counts/unspliced.mtx", sample = samples),
        spliced = expand("velocity_quant/{sample}/spliced_counts/spliced.mtx", sample = samples),
        t2g = "annotations/tr2g.tsv"
    output:
        adata_all = "velocity_output/anndata.loom",
        adata_filt = "velocity_output/anndata_filtered.loom",
        qc_metrics = "velocity_output/qc-metrics.csv",
        velo_fig1 = "velocity_output/velocity-grid_louvain.png",
        velo_fig2 = "velocity_output/velocity-grid_samples.png"
    params:
        scvelo = os.path.join(workflow.basedir, "tools", "scVelo_wrapper.py"),
        samples = " ".join(samples),
        outdir = "velocity_output"
    log: "logs/velocity_report.out"
    threads: 2
    conda: CONDA_SHARED_ENV
    shell:
        "{params.scvelo} -s {params.samples} -o {params.outdir} -t {input.t2g} > {log} 2>&1"



#rule velocyto:
#    input:
#        unspliced = expand("velocity_quant/{sample}/unspliced_counts/unspliced.mtx", sample = samples),
#        spliced = expand("velocity_quant/{sample}/spliced_counts/spliced.mtx", sample = samples)
#    output: "velocity_report.html"
#    params:
#        rscript = os.path.join(workflow.basedir, "tools", "velocity_report.R"),
#        rmd = os.path.join(workflow.basedir, "tools", "velocity_report.Rmd")
#    log:
#        out = "logs/velocity_report.out",
#        err = "logs/velocity_report.err"
#    threads: 2
#    conda: CONDA_SHARED_ENV
#    shell:
#        "cat {params.rscript} | R --vanilla --quiet --args {params.rmd} > {log.out} 2> {log.err}"<|MERGE_RESOLUTION|>--- conflicted
+++ resolved
@@ -1,20 +1,17 @@
 ### velocit indexing (prepare files)
 
-<<<<<<< HEAD
 if v_idx is None:
     rule velocity_index:
         input:
             "annotations/cDNA_introns.fa"
         output:
             "annotations/cDNA_introns.idx"
-        params:
-            kallisto = os.path.join(workflow.basedir, "tools", "kallisto")
         log:
             out = "logs/velocity_index.out",
             err = "logs/velocity_index.err"
         threads: 1
         conda: CONDA_SHARED_ENV
-        shell: "{params.kallisto} index -i {output} -k 31 {input} > {log.out} 2> {log.err}"
+        shell: "kallisto index -i {output} -k 31 {input} > {log.out} 2> {log.err}"
 elif v_idx is not None and os.path.isfile(v_idx):
     rule velocity_index_link:
         input: v_idx
@@ -23,20 +20,8 @@
             out = "logs/velocity_index.out",
             err = "logs/velocity_index.err"
         conda: CONDA_SHARED_ENV
+        threads: 1
         shell: "ln -s {input} {output} > {log.out} 2> {log.err}"
-=======
-rule velocity_index:
-    input:
-        "annotations/cDNA_introns.fa"
-    output:
-        "annotations/cDNA_introns.idx"
-    log:
-        out = "logs/velocity_index.out",
-        err = "logs/velocity_index.err"
-    threads: 1
-    conda: CONDA_SHARED_ENV
-    shell: "kallisto index -i {output} -k 31 {input} > {log.out} 2> {log.err}"
->>>>>>> 3f209637
 
 ### Velocity mapping (to combined cDNA-intron index)
 rule velocity_map:
